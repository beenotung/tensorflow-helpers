import * as tf from '@tensorflow/tfjs'
import sharp, { Sharp } from 'sharp'
import { existsSync, mkdirSync } from 'fs'
import { mkdir, readFile, writeFile } from 'fs/promises'
import { basename, join } from 'path'
import {
  CropAndResizeAspectRatio,
  cropAndResizeImageSharp,
  cropAndResizeImageTensor,
  loadImageFile,
} from './image'
import { isContentHash } from './file'
import { ImageModelSpec } from './image-model'
import { getClassCount } from './classifier-utils'
import {
  filterSpatialNodesWithUniqueShapes,
  getSpatialNodes,
} from './spatial-utils'
import { ImageEmbeddingOptions } from './model-utils'
import {
  ModelArtifacts,
  ModelJSON,
  SaveResult,
} from '@tensorflow/tfjs-core/dist/io/types'
import {
  attachClassNames,
  checkClassNames,
<<<<<<< HEAD
  getClassCount,
  ModelArtifactsWithClassNames,
  SaveResult,
} from './classifier-utils'
import { imageSharpToTensor } from './image-utils'
import {
  filterSpatialNodesWithUniqueShapes,
  getSpatialNodes,
} from './spatial-utils'
=======
  patchLoadedModelJSON,
  SavedModelJSON,
} from './internal'
>>>>>>> f9ebb169
export { ImageModelSpec, PreTrainedImageModels } from './image-model'

export type Model = tf.GraphModel | tf.LayersModel

export async function saveModel(options: {
  model: Model
  dir: string
  classNames?: string[]
}): Promise<SaveResult> {
  let { dir, model, classNames } = options
  return await model.save({
    async save(modelArtifact: ModelArtifacts) {
      await mkdir(dir, { recursive: true })
      let modelJSON = modelArtifact as ModelJSON
      if (
        modelArtifact.weightData &&
        modelArtifact.weightSpecs &&
        !('weightsManifest' in modelArtifact)
      ) {
        let { weightData, weightSpecs, ...rest } = modelArtifact
        modelJSON = rest as ModelJSON
        modelJSON.weightsManifest = [{ paths: [], weights: weightSpecs }]
        if (!Array.isArray(weightData)) {
          weightData = [weightData]
        }
        for (let i = 0; i < weightData.length; i++) {
          let filename = `group1-shard${i + 1}of${weightData.length}.bin`
          modelJSON.weightsManifest[0].paths.push(filename)
          let file = join(dir, filename)
          await writeFile(file, Buffer.from(weightData[i]))
        }
      }
      if (classNames) {
        modelJSON.userDefinedMetadata ||= {}
        modelJSON.userDefinedMetadata.classNames = classNames
      }
      await writeFile(join(dir, 'model.json'), JSON.stringify(modelJSON))

      return {
        modelArtifactsInfo: {
          dateSaved: new Date(),
          modelTopologyType: 'JSON',
        },
      }
    },
  })
}

export async function loadGraphModel(options: {
  dir: string
  classNames?: string[]
}) {
  let { dir, classNames } = options
  let buffer = await readFile(join(dir, 'model.json'))
  let modelArtifact: SavedModelJSON = JSON.parse(buffer.toString())
  let changed = patchLoadedModelJSON(modelArtifact)
  classNames = checkClassNames(modelArtifact, classNames)
  if (changed) {
    await writeFile(join(dir, 'model.json'), JSON.stringify(modelArtifact))
  }
  let model = await tf.loadGraphModel('file://' + join(dir, 'model.json'))
  return attachClassNames(model, classNames)
}

export async function loadLayersModel(options: {
  dir: string
  classNames?: string[]
}) {
  let { dir, classNames } = options
  let buffer = await readFile(join(dir, 'model.json'))
  let modelArtifact: SavedModelJSON = JSON.parse(buffer.toString())
  let changed = patchLoadedModelJSON(modelArtifact)
  classNames = checkClassNames(modelArtifact, classNames)
  if (changed) {
    await writeFile(join(dir, 'model.json'), JSON.stringify(modelArtifact))
  }
  let model = await tf.loadLayersModel('file://' + join(dir, 'model.json'))
  if (classNames) {
    let classCount = getClassCount(model.outputShape)
    if (classCount != classNames.length) {
      throw new Error(
        `number of classes mismatch, expected: ${classNames.length}, got: ${classCount}`,
      )
    }
  }
  return attachClassNames(model, classNames)
}

export async function cachedLoadGraphModel(options: {
  url: string
  dir: string
  classNames?: string[]
}) {
  let { url: modelUrl, dir: modelDir, classNames } = options
  if (existsSync(modelDir)) {
    return await loadGraphModel(options)
  }
  let model = await tf.loadGraphModel(modelUrl, { fromTFHub: true })
  await saveModel({ model, dir: modelDir, classNames })
  return attachClassNames(model, classNames)
}

export async function cachedLoadLayersModel(options: {
  url: string
  dir: string
  classNames?: string[]
}) {
  let { url: modelUrl, dir: modelDir, classNames } = options
  if (existsSync(modelDir)) {
    return await loadLayersModel(options)
  }
  let model = await tf.loadLayersModel(modelUrl, { fromTFHub: true })
  await saveModel({ model, dir: modelDir, classNames })
  return attachClassNames(model, classNames)
}

export type ImageModel = Awaited<ReturnType<typeof loadImageModel>>

/**
 * @description cache image embedding keyed by filename.
 * The dirname is ignored.
 * The filename is expected to be content hash (w/wo extname)
 */
export type EmbeddingCache = {
  get(filename: string): number[] | null | undefined
  set(filename: string, values: number[]): void
}

export async function loadImageModel<Cache extends EmbeddingCache>(options: {
  spec: ImageModelSpec
  dir: string
  aspectRatio?: CropAndResizeAspectRatio
  cache?: Cache | boolean
}) {
  let { spec, dir, aspectRatio, cache } = options
  let { url, width, height, channels } = spec

  let model = await cachedLoadGraphModel({
    url,
    dir,
  })

  async function loadImageCropped(
    file: string,
    options?: {
      expandAnimations?: boolean
    },
  ): Promise<tf.Tensor3D | tf.Tensor4D> {
    let imageTensor = await loadImageFile(file, {
      channels,
      expandAnimations: options?.expandAnimations,
      crop: {
        width,
        height,
        aspectRatio,
      },
    })
    return imageTensor as tf.Tensor4D
  }

  let fileEmbeddingCache: Map<string, tf.Tensor<tf.Rank>> | null = cache
    ? new Map()
    : null

  function checkCache(
    file_or_filename: string,
    options?: ImageEmbeddingOptions,
  ): tf.Tensor | void {
    if (!fileEmbeddingCache || !isContentHash(file_or_filename)) return

    let filename = basename(file_or_filename)

    let embedding = fileEmbeddingCache.get(filename)
    if (embedding) {
      let shape = embedding.shape
      if (options?.squeeze && shape.length > 1 && shape[0] == 1) {
        let squeezed = tf.squeeze(embedding, [0])
        embedding.dispose()
        fileEmbeddingCache.set(filename, squeezed)
        return squeezed
      }
      return embedding
    }

    let values = typeof cache == 'object' ? cache.get(filename) : undefined
    if (!values) return

    embedding = options?.squeeze ? tf.tensor(values) : tf.tensor([values])
    fileEmbeddingCache.set(filename, embedding)

    return embedding
  }

  async function saveCache(file: string, embedding: tf.Tensor) {
    let filename = basename(file)

    fileEmbeddingCache!.set(filename, embedding)

    if (typeof cache == 'object') {
      let values = Array.from(await embedding.data())
      cache.set(filename, values)
    }
  }

  async function imageFileToEmbedding(
    file: string,
    options?: ImageEmbeddingOptions,
  ): Promise<tf.Tensor> {
    let embedding = checkCache(file, options)
    if (embedding) return embedding
<<<<<<< HEAD

    try {
      let image = sharp(file)
      embedding = await imageSharpToEmbedding(image)
    } catch (error) {
      throw new Error('failed to load image: ' + JSON.stringify(file), {
        cause: error,
      })
    }

    if (cache && isContentHash(file)) {
      saveCache(file, embedding)
    }
    return embedding
=======
    let content = await readFile(file)
    return tf.tidy(() => {
      let dtype = undefined
      let expandAnimations = options?.expandAnimations
      let imageTensor: tf.Tensor3D | tf.Tensor4D
      try {
        imageTensor = tf.node.decodeImage(
          content,
          channels,
          dtype,
          expandAnimations,
        )
      } catch (error) {
        throw new Error('failed to decode image: ' + JSON.stringify(file), {
          cause: error,
        })
      }
      let embedding = imageTensorToEmbedding(imageTensor, options)
      if (cache && isContentHash(file)) {
        saveCache(file, embedding)
      }
      return embedding
    })
>>>>>>> f9ebb169
  }

  function imageTensorToEmbedding(
    imageTensor: tf.Tensor3D | tf.Tensor4D,
    options?: ImageEmbeddingOptions,
  ): tf.Tensor {
    return tf.tidy(() => {
      imageTensor = cropAndResizeImageTensor({
        imageTensor,
        width,
        height,
        aspectRatio,
      })
      let embedding = model.predict(imageTensor) as tf.Tensor
      if (options?.squeeze) {
        embedding = tf.squeeze(embedding, [0])
      }
      return embedding
    })
  }

<<<<<<< HEAD
  async function imageSharpToEmbedding(image: Sharp): Promise<tf.Tensor> {
    image = cropAndResizeImageSharp({ image, width, height, aspectRatio })
    let imageTensor = await imageSharpToTensor(image)
    let embedding = tf.tidy(() => {
      let outputs = model.predict(imageTensor)
      let embedding = toOneTensor(outputs)
      return embedding
    })
    imageTensor.dispose()
    return embedding
  }

=======
>>>>>>> f9ebb169
  let spatialNodes = getSpatialNodes({ model, tf })
  let spatialNodesWithUniqueShapes =
    filterSpatialNodesWithUniqueShapes(spatialNodes)
  let lastSpatialNode = spatialNodesWithUniqueShapes.slice().pop()

  return {
    spec,
    model,
    fileEmbeddingCache,
    checkCache,
    loadImageCropped,
    imageFileToEmbedding,
    imageTensorToEmbedding,
<<<<<<< HEAD
    imageSharpToEmbedding,
=======
>>>>>>> f9ebb169
    spatialNodes,
    spatialNodesWithUniqueShapes,
    lastSpatialNode,
  }
}<|MERGE_RESOLUTION|>--- conflicted
+++ resolved
@@ -9,7 +9,9 @@
   cropAndResizeImageTensor,
   loadImageFile,
 } from './image'
+import { imageSharpToTensor } from './image-utils'
 import { isContentHash } from './file'
+import { toOneTensor } from './tensor'
 import { ImageModelSpec } from './image-model'
 import { getClassCount } from './classifier-utils'
 import {
@@ -25,21 +27,9 @@
 import {
   attachClassNames,
   checkClassNames,
-<<<<<<< HEAD
-  getClassCount,
-  ModelArtifactsWithClassNames,
-  SaveResult,
-} from './classifier-utils'
-import { imageSharpToTensor } from './image-utils'
-import {
-  filterSpatialNodesWithUniqueShapes,
-  getSpatialNodes,
-} from './spatial-utils'
-=======
   patchLoadedModelJSON,
   SavedModelJSON,
 } from './internal'
->>>>>>> f9ebb169
 export { ImageModelSpec, PreTrainedImageModels } from './image-model'
 
 export type Model = tf.GraphModel | tf.LayersModel
@@ -250,7 +240,6 @@
   ): Promise<tf.Tensor> {
     let embedding = checkCache(file, options)
     if (embedding) return embedding
-<<<<<<< HEAD
 
     try {
       let image = sharp(file)
@@ -265,31 +254,6 @@
       saveCache(file, embedding)
     }
     return embedding
-=======
-    let content = await readFile(file)
-    return tf.tidy(() => {
-      let dtype = undefined
-      let expandAnimations = options?.expandAnimations
-      let imageTensor: tf.Tensor3D | tf.Tensor4D
-      try {
-        imageTensor = tf.node.decodeImage(
-          content,
-          channels,
-          dtype,
-          expandAnimations,
-        )
-      } catch (error) {
-        throw new Error('failed to decode image: ' + JSON.stringify(file), {
-          cause: error,
-        })
-      }
-      let embedding = imageTensorToEmbedding(imageTensor, options)
-      if (cache && isContentHash(file)) {
-        saveCache(file, embedding)
-      }
-      return embedding
-    })
->>>>>>> f9ebb169
   }
 
   function imageTensorToEmbedding(
@@ -311,7 +275,6 @@
     })
   }
 
-<<<<<<< HEAD
   async function imageSharpToEmbedding(image: Sharp): Promise<tf.Tensor> {
     image = cropAndResizeImageSharp({ image, width, height, aspectRatio })
     let imageTensor = await imageSharpToTensor(image)
@@ -324,8 +287,6 @@
     return embedding
   }
 
-=======
->>>>>>> f9ebb169
   let spatialNodes = getSpatialNodes({ model, tf })
   let spatialNodesWithUniqueShapes =
     filterSpatialNodesWithUniqueShapes(spatialNodes)
@@ -339,10 +300,7 @@
     loadImageCropped,
     imageFileToEmbedding,
     imageTensorToEmbedding,
-<<<<<<< HEAD
     imageSharpToEmbedding,
-=======
->>>>>>> f9ebb169
     spatialNodes,
     spatialNodesWithUniqueShapes,
     lastSpatialNode,
