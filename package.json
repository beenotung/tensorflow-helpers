{
  "name": "image-dataset",
  "version": "1.5.0",
  "description": "Tool to build image dataset: collect, classify, review",
  "keywords": [
    "image-dataset",
    "image-collection",
    "image-classification",
    "cli",
    "typescript",
    "machine-learning",
    "transfer-learning",
    "google-search"
  ],
  "author": {
    "name": "Beeno Tung",
    "email": "aabbcc1241@yahoo.com.hk",
    "url": "https://beeno-tung.surge.sh"
  },
  "license": "BSD-2-Clause",
  "repository": {
    "type": "git",
    "url": "git+https://github.com/beenotung/image-dataset.git"
  },
  "homepage": "https://github.com/beenotung/image-dataset#readme",
  "bugs": {
    "url": "https://github.com/beenotung/image-dataset/issues"
  },
  "main": "dist/main.js",
  "bin": {
    "image-dataset": "bin.js"
  },
  "files": [
    "public",
    "dist"
  ],
  "scripts": {
    "collect": "ts-node main.ts --listFile list.txt",
    "start": "ts-node-dev server.ts",
    "dev": "npm run bundle -- --watch",
    "test": "tsc --noEmit",
    "clean": "rimraf dist",
<<<<<<< HEAD
    "build": "rimraf dist && tsc -p . && rimraf --glob dist/tsconfig.tsbuildinfo dist/migrations/*.d.ts",
=======
    "build": "rimraf dist && tsc -p . && rimraf dist/tsconfig.tsbuildinfo dist/migrations/*.d.ts",
    "bundle": "esbuild --bundle client.ts --outfile=public/bundle.js",
>>>>>>> a0623f3e
    "tsc": "tsc -p .",
    "db:ui": "erd-ui erd.txt",
    "db:setup": "npm run db:migrate",
    "db:dev": "run-s db:migrate db:plan db:update",
    "db:migrate": "knex migrate:latest",
    "db:plan": "auto-migrate db.sqlite3 < erd.txt",
    "db:update": "run-s db:migrate db:gen-proxy",
    "db:gen-proxy": "erd-to-proxy < erd.txt > proxy.ts"
  },
  "dependencies": {
<<<<<<< HEAD
    "@beenotung/tslib": "^24.2.1",
    "@tensorflow/tfjs-node": "^4.20.0",
    "better-sqlite3": "^11.2.1",
=======
    "@beenotung/tslib": "^24.1.0",
    "@tensorflow/tfjs-node": "^4.22.0",
    "better-sqlite3": "^11.5.0",
>>>>>>> a0623f3e
    "better-sqlite3-proxy": "^2.10.0",
    "better-sqlite3-schema": "^3.1.7",
    "cast.ts": "^1.14.3",
    "cors": "^2.8.5",
    "data-template": "^1.10.1",
    "dotenv": "^16.4.5",
    "express": "^4.21.1",
    "formidable": "^3.5.2",
    "graceful-playwright": "^1.2.0",
    "heatmap-helpers": "^0.1.1",
    "heatmap-values": "^1.0.3",
    "http-status": "^1.8.1",
    "ionicons": "^7.4.0",
    "knex": "^3.1.0",
    "listening-on": "^2.0.9",
    "npm-init-helper": "^1.6.3",
    "playwright": "^1.49.0",
    "populate-env": "^2.3.1",
    "tensorflow-helpers": "^1.2.3"
  },
  "devDependencies": {
    "@types/better-sqlite3": "^7.6.12",
    "@types/cors": "^2.8.17",
    "@types/express": "^4.17.21",
    "@types/formidable": "^3.4.5",
    "@types/integer": "^4.0.3",
    "@types/node": "^22.9.3",
    "esbuild": "^0.24.0",
    "npm-run-all": "^4.1.5",
    "quick-erd": "^4.26.2",
    "rimraf": "^6.0.1",
    "ts-node": "^10.9.2",
    "ts-node-dev": "^2.0.0",
    "typescript": "^5.7.2"
  }
}<|MERGE_RESOLUTION|>--- conflicted
+++ resolved
@@ -40,12 +40,8 @@
     "dev": "npm run bundle -- --watch",
     "test": "tsc --noEmit",
     "clean": "rimraf dist",
-<<<<<<< HEAD
     "build": "rimraf dist && tsc -p . && rimraf --glob dist/tsconfig.tsbuildinfo dist/migrations/*.d.ts",
-=======
-    "build": "rimraf dist && tsc -p . && rimraf dist/tsconfig.tsbuildinfo dist/migrations/*.d.ts",
     "bundle": "esbuild --bundle client.ts --outfile=public/bundle.js",
->>>>>>> a0623f3e
     "tsc": "tsc -p .",
     "db:ui": "erd-ui erd.txt",
     "db:setup": "npm run db:migrate",
@@ -56,15 +52,9 @@
     "db:gen-proxy": "erd-to-proxy < erd.txt > proxy.ts"
   },
   "dependencies": {
-<<<<<<< HEAD
     "@beenotung/tslib": "^24.2.1",
-    "@tensorflow/tfjs-node": "^4.20.0",
-    "better-sqlite3": "^11.2.1",
-=======
-    "@beenotung/tslib": "^24.1.0",
     "@tensorflow/tfjs-node": "^4.22.0",
     "better-sqlite3": "^11.5.0",
->>>>>>> a0623f3e
     "better-sqlite3-proxy": "^2.10.0",
     "better-sqlite3-schema": "^3.1.7",
     "cast.ts": "^1.14.3",
