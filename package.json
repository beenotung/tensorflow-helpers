--- conflicted
+++ resolved
@@ -1,10 +1,6 @@
 {
   "name": "tensorflow-helpers",
-<<<<<<< HEAD
   "version": "1.5.2-cpu",
-=======
-  "version": "1.5.2",
->>>>>>> f9ebb169
   "description": "Helper functions to use tensorflow in nodejs for transfer learning, image classification, and more",
   "keywords": [
     "tensorflow",
@@ -56,13 +52,8 @@
   },
   "peerDependencies": {
     "@tensorflow/tfjs": "^4.22.0",
-<<<<<<< HEAD
-    "@tensorflow/tfjs-core": "^4.21.0",
+    "@tensorflow/tfjs-core": "^4.22.0",
     "sharp": "^0.34.2"
-=======
-    "@tensorflow/tfjs-core": "^4.22.0",
-    "@tensorflow/tfjs-node": "^4.22.0"
->>>>>>> f9ebb169
   },
   "peerDependenciesMeta": {
     "@tensorflow/tfjs": {
