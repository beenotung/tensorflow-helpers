--- conflicted
+++ resolved
@@ -1,13 +1,9 @@
 import * as tf from '@tensorflow/tfjs'
-<<<<<<< HEAD
-import { ModelArtifacts } from '@tensorflow/tfjs-core/dist/io/types'
-=======
 import {
   IOHandler,
   ModelArtifacts,
   WeightsManifestEntry,
 } from '@tensorflow/tfjs-core/dist/io/types'
->>>>>>> f9ebb169
 import { getLastSpatialNodeName } from '../spatial-utils'
 import {
   CropAndResizeAspectRatio,
@@ -15,12 +11,8 @@
   cropAndResizeImageTensor,
 } from '../image-utils'
 import { ImageModelSpec, SpatialFeatures } from '../image-model'
-<<<<<<< HEAD
-import { toOneTensor } from '../tensor'
-=======
 import { getClassCount } from '../classifier-utils'
 import { ImageEmbeddingOptions } from '../model-utils'
->>>>>>> f9ebb169
 import {
   attachClassNames,
   checkClassNames,
